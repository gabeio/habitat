--- conflicted
+++ resolved
@@ -1,12 +1,11 @@
 #[cfg(windows)]
 use std::fs::File;
-use std::io::Write;
 #[cfg(windows)]
-<<<<<<< HEAD
 use std::io::{BufRead,
               BufReader};
 use std::{env,
           fs,
+          io::Write,
           path::{Path,
                  PathBuf}};
 
@@ -14,22 +13,12 @@
                          UIWriter,
                          UI},
             hcore::{fs as hfs,
+                    fs::ROOT_PATH,
                     package::{PackageIdent,
                               PackageInstall}}};
 
 use crate::error::{Error,
                    Result};
-=======
-use std::io::{BufRead, BufReader};
-use std::path::{Path, PathBuf};
-
-use common::ui::{Status, UIWriter, UI};
-use hcore::fs as hfs;
-use hcore::fs::ROOT_PATH;
-use hcore::package::{PackageIdent, PackageInstall};
-
-use error::{Error, Result};
->>>>>>> 93cbdb95
 
 #[cfg(windows)]
 const BAT_COMMENT_MARKER: &str = "REM";
@@ -42,20 +31,10 @@
              force: bool)
              -> Result<()> {
     let dst_path = fs_root_path.join(dest_path.strip_prefix("/")?);
-<<<<<<< HEAD
     ui.begin(format!("Binlinking {} from {} into {}",
                      &binary,
                      &ident,
                      dst_path.display()))?;
-=======
-
-    ui.begin(format!(
-        "Binlinking {} from {} into {}",
-        &binary,
-        &ident,
-        dst_path.display(),
-    ))?;
->>>>>>> 93cbdb95
     let pkg_install = PackageInstall::load(&ident, Some(fs_root_path))?;
     let mut src = match hfs::find_command_in_pkg(binary, &pkg_install, fs_root_path)? {
         Some(c) => c,
@@ -69,10 +48,9 @@
         src = fs_root_path.join(src.strip_prefix("/")?);
     }
 
-    let stub = fs_root_path
-        .join(ROOT_PATH)
-        .join("binlinks")
-        .join(src.strip_prefix(hfs::pkg_root_path(Some(fs_root_path)))?);
+    let stub = fs_root_path.join(ROOT_PATH)
+                           .join("binlinks")
+                           .join(src.strip_prefix(hfs::pkg_root_path(Some(fs_root_path)))?);
 
     match stub.parent() {
         Some(s) => fs::create_dir_all(&s)?,
@@ -84,42 +62,23 @@
                   format!("parent directory {}", dst_path.display()))?;
         fs::create_dir_all(&dst_path)?
     }
-<<<<<<< HEAD
-    let binlink = Binlink::new(&src, &dst_path)?;
+    let binlink = Binlink::new(&src, &dst_path, &stub, pkg_install.ident())?;
     let ui_binlinked = format!("Binlinked {} from {} to {}",
                                &binary,
                                &pkg_install.ident(),
                                &binlink.dest.display(),);
-=======
-    let binlink = Binlink::new(&src, &dst_path, &stub, pkg_install.ident())?;
-    let ui_binlinked = format!(
-        "Binlinked {} from {} to {}",
-        &binary,
-        &pkg_install.ident(),
-        &binlink.dest.display(),
-    );
-
->>>>>>> 93cbdb95
+
     match Binlink::from_file(&binlink.dest) {
         Ok(link) => {
             if force && link.src != binlink.src {
                 fs::remove_file(&link.dest)?;
                 binlink.link()?;
                 ui.end(&ui_binlinked)?;
-<<<<<<< HEAD
-            } else if link.src != src {
+            } else if link.src != binlink.src {
                 ui.warn(format!("Skipping binlink because {} already exists at {}. Use --force \
                                  to overwrite",
                                 &binary,
                                 &link.dest.display(),))?;
-=======
-            } else if link.src != binlink.src {
-                ui.warn(format!(
-                    "Skipping binlink because {} already exists at {}. Use --force to overwrite",
-                    &binary,
-                    &link.dest.display(),
-                ))?;
->>>>>>> 93cbdb95
             } else {
                 ui.end(&ui_binlinked)?;
             }
@@ -204,12 +163,11 @@
 
 #[cfg(not(target_os = "windows"))]
 impl Binlink {
-    pub fn new<T: AsRef<Path>>(
-        src: T,
-        dest_dir: T,
-        stub: T,
-        pkg_ident: &PackageIdent,
-    ) -> Result<Self> {
+    pub fn new<T: AsRef<Path>>(src: T,
+                               dest_dir: T,
+                               stub: T,
+                               pkg_ident: &PackageIdent)
+                               -> Result<Self> {
         use std::os::unix::fs::OpenOptionsExt;
 
         let bin_name = match src.as_ref().file_name() {
@@ -217,17 +175,8 @@
             None => return Err(Error::CannotParseBinlinkSource(src.as_ref().to_path_buf())),
         };
 
-<<<<<<< HEAD
-        Ok(Self { dest: dest_dir.as_ref().join(bin_name),
-                  src:  src.as_ref().to_path_buf(), })
-    }
-
-    pub fn from_file<T: AsRef<Path>>(dest: T) -> Result<Self> {
-        Ok(Binlink { dest: dest.as_ref().to_path_buf(),
-                     src:  fs::read_link(&dest)?, })
-=======
         let template = format!(
-            "\
+                               "\
 #!/bin/sh 
 if ! [ -x \"$(command -v hab)\" ]; then 
     echo 'ERROR: The core/hab package needs to be on the path'
@@ -236,38 +185,30 @@
     exit 1 
 fi 
 hab pkg exec {0} {1} \"$@\"",
-            pkg_ident,
-            bin_name.to_string_lossy()
+                               pkg_ident,
+                               bin_name.to_string_lossy()
         );
 
         // Need to treat core/hab differently otherwise we get into a link loop
         if pkg_ident.origin == "core" && pkg_ident.name == "hab" {
-            Ok(Self {
-                dest: dest_dir.as_ref().join(bin_name),
-                src: src.as_ref().to_path_buf(),
-            })
+            Ok(Self { dest: dest_dir.as_ref().join(bin_name),
+                      src:  src.as_ref().to_path_buf(), })
         } else {
-            fs::OpenOptions::new()
-                .create(true)
-                .write(true)
-                .truncate(true)
-                .mode(0o770)
-                .open(&stub)?
-                .write_all(template.as_bytes())?;
-
-            Ok(Self {
-                dest: dest_dir.as_ref().join(bin_name),
-                src: stub.as_ref().to_path_buf(),
-            })
+            fs::OpenOptions::new().create(true)
+                                  .write(true)
+                                  .truncate(true)
+                                  .mode(0o770)
+                                  .open(&stub)?
+                                  .write_all(template.as_bytes())?;
+
+            Ok(Self { dest: dest_dir.as_ref().join(bin_name),
+                      src:  stub.as_ref().to_path_buf(), })
         }
     }
 
     pub fn from_file<T: AsRef<Path>>(dest: T) -> Result<Self> {
-        Ok(Self {
-            dest: dest.as_ref().to_path_buf(),
-            src: fs::read_link(&dest)?,
-        })
->>>>>>> 93cbdb95
+        Ok(Self { dest: dest.as_ref().to_path_buf(),
+                  src:  fs::read_link(&dest)?, })
     }
 
     pub fn link(&self) -> Result<()> {
@@ -280,7 +221,11 @@
 
 #[cfg(target_os = "windows")]
 impl Binlink {
-    pub fn new<T: AsRef<Path>>(src: T, dest_dir: T, stub: T) -> Result<Self> {
+    pub fn new<T: AsRef<Path>>(src: T,
+                               dest_dir: T,
+                               _stub: T,
+                               _pkg_ident: &PackageIdent)
+                               -> Result<Self> {
         let bin_name = match src.as_ref().file_stem() {
             Some(name) => name,
             None => return Err(Error::CannotParseBinlinkSource(src.as_ref().to_path_buf())),
